/*
 * Copyright 2011 the original author or authors.
 *
 * Licensed under the Apache License, Version 2.0 (the "License");
 * you may not use this file except in compliance with the License.
 * You may obtain a copy of the License at
 *
 *      http://www.apache.org/licenses/LICENSE-2.0
 *
 * Unless required by applicable law or agreed to in writing, software
 * distributed under the License is distributed on an "AS IS" BASIS,
 * WITHOUT WARRANTIES OR CONDITIONS OF ANY KIND, either express or implied.
 * See the License for the specific language governing permissions and
 * limitations under the License.
 */
package org.gradle.api.internal.tasks.testing.junit.report

import org.gradle.api.internal.tasks.testing.BuildableTestResultsProvider
import org.gradle.api.internal.tasks.testing.junit.result.AggregateTestResultsProvider
import org.gradle.api.internal.tasks.testing.junit.result.TestResultsProvider
import org.gradle.test.fixtures.work.TestWorkerLeaseService
import org.gradle.initialization.DefaultParallelismConfiguration
import org.gradle.internal.concurrent.DefaultExecutorFactory
import org.gradle.internal.concurrent.ParallelExecutionManager
import org.gradle.internal.operations.BuildOperationExecutor
import org.gradle.internal.operations.DefaultBuildOperationQueueFactory
import org.gradle.internal.progress.BuildOperationListener
import org.gradle.internal.progress.DefaultBuildOperationExecutor
import org.gradle.internal.progress.NoOpProgressLoggerFactory
import org.gradle.internal.resources.ResourceLockCoordinationService
import org.gradle.internal.time.TimeProvider
import org.gradle.internal.work.WorkerLeaseService
import org.gradle.test.fixtures.file.TestFile
import org.gradle.test.fixtures.file.TestNameTestDirectoryProvider
import org.gradle.util.ConfigureUtil
import org.junit.Rule
import spock.lang.Specification
import spock.lang.Unroll

class DefaultTestReportTest extends Specification {
    @Rule
    public final TestNameTestDirectoryProvider tmpDir = new TestNameTestDirectoryProvider()
    BuildOperationExecutor buildOperationExecutor
    DefaultTestReport report
    final TestFile reportDir = tmpDir.file('report')
    final TestFile indexFile = reportDir.file('index.html')
    final TestResultsProvider testResultProvider = Mock()
    final WorkerLeaseService workerLeaseService = new TestWorkerLeaseService()

    def reportWithMaxThreads(int numThreads) {
        ParallelExecutionManager parallelExecutionManager = Mock(ParallelExecutionManager) { _ * getParallelismConfiguration() >> new DefaultParallelismConfiguration(false, numThreads)}
        buildOperationExecutor = new DefaultBuildOperationExecutor(
            Mock(BuildOperationListener), Mock(TimeProvider), new NoOpProgressLoggerFactory(),
<<<<<<< HEAD
            new DefaultBuildOperationQueueFactory(workerLeaseService), new DefaultExecutorFactory(), parallelExecutionManager)
=======
            new DefaultBuildOperationQueueFactory(workerLeaseService), new DefaultExecutorFactory(), Mock(ResourceLockCoordinationService), numThreads)
>>>>>>> 116b8b92
        return new DefaultTestReport(buildOperationExecutor)
    }

    def generatesReportWhenThereAreNoTestResults() {
        given:
        report = reportWithMaxThreads(1)
        emptyResultSet()

        when:
        report.generateReport(testResultProvider, reportDir)

        then:
        def index = results(indexFile)
        index.assertHasTests(0)
        index.assertHasFailures(0)
        index.assertHasIgnored(0)
        index.assertHasNoDuration()
        index.assertHasNoSuccessRate()
        index.assertHasNoNavLinks()
    }

    @Unroll
    def "generates report with aggregated index page for build with no failures - #numThreads parallel thread(s)"() {
        given:
        report = reportWithMaxThreads(numThreads)
        def testTestResults = passingBuildResults()

        when:
        report.generateReport(testTestResults, reportDir)

        then:
        def index = results(indexFile)
        index.assertHasTests(2)
        index.assertHasFailures(0)
        index.assertHasIgnored(0)
        index.assertHasSuccessRate(100)
        index.assertHasDuration("2.000s")
        index.assertHasOverallResult("success")
        index.assertHasNoFailedTests()
        index.assertHasNoIgnoredTests()

        def passingPackageDetails = index.packageDetails("org.gradle.passing");
        passingPackageDetails.assertNumberOfTests(1);
        passingPackageDetails.assertNumberOfFailures(0);
        passingPackageDetails.assertNumberOfIgnored(0);
        passingPackageDetails.assertDuration("1.000s");
        passingPackageDetails.assertSuccessRate("100%");
        passingPackageDetails.assertPassed()
        passingPackageDetails.assertLinksTo("packages/org.gradle.passing.html");

        def passingSubPackageDetails = index.packageDetails("org.gradle.passing.subpackage");
        passingSubPackageDetails.assertNumberOfTests(1);
        passingSubPackageDetails.assertNumberOfFailures(0);
        passingSubPackageDetails.assertNumberOfIgnored(0);
        passingSubPackageDetails.assertDuration("1.000s");
        passingSubPackageDetails.assertSuccessRate("100%");
        passingSubPackageDetails.assertPassed()
        passingSubPackageDetails.assertLinksTo("packages/org.gradle.passing.subpackage.html");

        def passedClassDetails = index.classDetails("org.gradle.passing.Passed");
        passedClassDetails.assertNumberOfTests(1);
        passedClassDetails.assertNumberOfFailures(0);
        passedClassDetails.assertNumberOfIgnored(0);
        passedClassDetails.assertDuration("1.000s");
        passedClassDetails.assertSuccessRate("100%");
        passedClassDetails.assertPassed()
        passedClassDetails.assertLinksTo("classes/org.gradle.passing.Passed.html");

        def alsoPassedClassDetails = index.classDetails("org.gradle.passing.subpackage.AlsoPassed");
        alsoPassedClassDetails.assertNumberOfTests(1);
        alsoPassedClassDetails.assertNumberOfFailures(0);
        alsoPassedClassDetails.assertNumberOfIgnored(0);
        alsoPassedClassDetails.assertDuration("1.000s");
        alsoPassedClassDetails.assertSuccessRate("100%");
        alsoPassedClassDetails.assertPassed()
        alsoPassedClassDetails.assertLinksTo("classes/org.gradle.passing.subpackage.AlsoPassed.html");

        where:
        numThreads << [ 1, 4 ]
    }

    @Unroll
    def "generates report with aggregated index page for failing build - #numThreads parallel thread(s)"() {
        given:
        report = reportWithMaxThreads(numThreads)
        def testTestResults = failingBuildResults()

        when:
        report.generateReport(testTestResults, reportDir)

        then:
        def index = results(indexFile)
        index.assertHasTests(7)
        index.assertHasFailures(1)
        index.assertHasIgnored(2)
        index.assertHasSuccessRate(80)
        index.assertHasDuration("7.000s")
        index.assertHasOverallResult("failures")

        index.assertHasFailedTest('classes/org.gradle.failing.SomeIgnoredSomePassedSomeFailed', 'failed')

        index.assertHasIgnoredTest('classes/org.gradle.ignoring.SomeIgnoredSomePassed', 'ignored')
        index.assertHasIgnoredTest('classes/org.gradle.failing.SomeIgnoredSomePassedSomeFailed', 'ignored')

        def passingPackageDetails = index.packageDetails("org.gradle.passing");
        passingPackageDetails.assertNumberOfTests(2);
        passingPackageDetails.assertNumberOfFailures(0);
        passingPackageDetails.assertNumberOfIgnored(0);
        passingPackageDetails.assertDuration("2.000s");
        passingPackageDetails.assertSuccessRate("100%");
        passingPackageDetails.assertPassed()
        passingPackageDetails.assertLinksTo("packages/org.gradle.passing.html");

        def ignoringPackageDetails = index.packageDetails("org.gradle.ignoring");
        ignoringPackageDetails.assertNumberOfTests(2);
        ignoringPackageDetails.assertNumberOfFailures(0);
        ignoringPackageDetails.assertNumberOfIgnored(1);
        ignoringPackageDetails.assertDuration("2.000s");
        ignoringPackageDetails.assertSuccessRate("100%");
        ignoringPackageDetails.assertIgnored()
        ignoringPackageDetails.assertLinksTo("packages/org.gradle.ignoring.html");

        def failingPackageDetails = index.packageDetails("org.gradle.failing");
        failingPackageDetails.assertNumberOfTests(3);
        failingPackageDetails.assertNumberOfFailures(1);
        failingPackageDetails.assertNumberOfIgnored(1);
        failingPackageDetails.assertDuration("3.000s");
        failingPackageDetails.assertSuccessRate("50%");
        failingPackageDetails.assertFailed()
        failingPackageDetails.assertLinksTo("packages/org.gradle.failing.html");

        def passedClassDetails = index.classDetails("org.gradle.passing.Passed");
        passedClassDetails.assertNumberOfTests(1);
        passedClassDetails.assertNumberOfFailures(0);
        passedClassDetails.assertNumberOfIgnored(0);
        passedClassDetails.assertDuration("1.000s");
        passedClassDetails.assertSuccessRate("100%");
        passedClassDetails.assertPassed()
        passedClassDetails.assertLinksTo("classes/org.gradle.passing.Passed.html");

        def alsoPassedClassDetails = index.classDetails("org.gradle.passing.AlsoPassed");
        alsoPassedClassDetails.assertNumberOfTests(1);
        alsoPassedClassDetails.assertNumberOfFailures(0);
        alsoPassedClassDetails.assertNumberOfIgnored(0);
        alsoPassedClassDetails.assertDuration("1.000s");
        alsoPassedClassDetails.assertSuccessRate("100%");
        alsoPassedClassDetails.assertPassed()
        alsoPassedClassDetails.assertLinksTo("classes/org.gradle.passing.AlsoPassed.html");

        def someIgnoredClassDetails = index.classDetails("org.gradle.ignoring.SomeIgnoredSomePassed");
        someIgnoredClassDetails.assertNumberOfTests(2);
        someIgnoredClassDetails.assertNumberOfFailures(0);
        someIgnoredClassDetails.assertNumberOfIgnored(1);
        someIgnoredClassDetails.assertDuration("2.000s");
        someIgnoredClassDetails.assertSuccessRate("100%");
        someIgnoredClassDetails.assertIgnored()
        someIgnoredClassDetails.assertLinksTo("classes/org.gradle.ignoring.SomeIgnoredSomePassed.html");

        def someFailedClassDetails = index.classDetails("org.gradle.failing.SomeIgnoredSomePassedSomeFailed");
        someFailedClassDetails.assertNumberOfTests(3);
        someFailedClassDetails.assertNumberOfFailures(1);
        someFailedClassDetails.assertNumberOfIgnored(1);
        someFailedClassDetails.assertDuration("3.000s");
        someFailedClassDetails.assertSuccessRate("50%");
        someFailedClassDetails.assertFailed()
        someFailedClassDetails.assertLinksTo("classes/org.gradle.failing.SomeIgnoredSomePassedSomeFailed.html");

        where:
        numThreads << [ 1, 4 ]
    }

    @Unroll
    def "generates report with aggregated package pages - #numThreads parallel thread(s)"() {
        given:
        report = reportWithMaxThreads(numThreads)
        def testTestResults = failingBuildResults()

        when:
        report.generateReport(testTestResults, reportDir)

        then:
        def passingPackageFile = results(reportDir.file('packages/org.gradle.passing.html'))
        passingPackageFile.assertHasTests(2)
        passingPackageFile.assertHasFailures(0)
        passingPackageFile.assertHasSuccessRate(100)
        passingPackageFile.assertHasDuration("2.000s")
        passingPackageFile.assertHasNoFailedTests()
        passingPackageFile.assertHasNoIgnoredTests()
        passingPackageFile.assertHasLinkTo('../index', 'all')

        def passedClassDetails = passingPackageFile.classDetails("Passed");
        passedClassDetails.assertNumberOfTests(1);
        passedClassDetails.assertNumberOfFailures(0);
        passedClassDetails.assertNumberOfIgnored(0);
        passedClassDetails.assertDuration("1.000s");
        passedClassDetails.assertSuccessRate("100%");
        passedClassDetails.assertPassed()
        passedClassDetails.assertLinksTo("classes/org.gradle.passing.Passed.html");

        def alsoPassedClassDetails = passingPackageFile.classDetails("AlsoPassed");
        alsoPassedClassDetails.assertNumberOfTests(1);
        alsoPassedClassDetails.assertNumberOfFailures(0);
        alsoPassedClassDetails.assertNumberOfIgnored(0);
        alsoPassedClassDetails.assertDuration("1.000s");
        alsoPassedClassDetails.assertSuccessRate("100%");
        alsoPassedClassDetails.assertPassed()
        alsoPassedClassDetails.assertLinksTo("classes/org.gradle.passing.AlsoPassed.html");

        def ignoredPackageFile = results(reportDir.file('packages/org.gradle.ignoring.html'))
        ignoredPackageFile.assertHasTests(2)
        ignoredPackageFile.assertHasFailures(0)
        ignoredPackageFile.assertHasIgnored(1)
        ignoredPackageFile.assertHasSuccessRate(100)
        ignoredPackageFile.assertHasDuration("2.000s")
        passingPackageFile.assertHasNoFailedTests()
        ignoredPackageFile.assertHasIgnoredTest('../classes/org.gradle.ignoring.SomeIgnoredSomePassed', 'ignored')
        ignoredPackageFile.assertHasLinkTo('../index', 'all')

        def someIgnoredClassDetails = ignoredPackageFile.classDetails("SomeIgnoredSomePassed");
        someIgnoredClassDetails.assertNumberOfTests(2);
        someIgnoredClassDetails.assertNumberOfFailures(0);
        someIgnoredClassDetails.assertNumberOfIgnored(1);
        someIgnoredClassDetails.assertDuration("2.000s");
        someIgnoredClassDetails.assertSuccessRate("100%");
        someIgnoredClassDetails.assertIgnored()
        someIgnoredClassDetails.assertLinksTo("classes/org.gradle.passing.SomeIgnoredSomePassed.html");

        def failingPackageFile = results(reportDir.file('packages/org.gradle.failing.html'))
        failingPackageFile.assertHasTests(3)
        failingPackageFile.assertHasFailures(1)
        failingPackageFile.assertHasIgnored(1)
        failingPackageFile.assertHasSuccessRate(50)
        failingPackageFile.assertHasDuration("3.000s")
        failingPackageFile.assertHasFailedTest('../classes/org.gradle.failing.SomeIgnoredSomePassedSomeFailed', 'failed')
        failingPackageFile.assertHasIgnoredTest('../classes/org.gradle.failing.SomeIgnoredSomePassedSomeFailed', 'ignored')
        failingPackageFile.assertHasLinkTo('../index', 'all')

        def someFailedClassDetails = failingPackageFile.classDetails("SomeIgnoredSomePassedSomeFailed");
        someFailedClassDetails.assertNumberOfTests(3);
        someFailedClassDetails.assertNumberOfFailures(1);
        someFailedClassDetails.assertNumberOfIgnored(1);
        someFailedClassDetails.assertDuration("3.000s");
        someFailedClassDetails.assertSuccessRate("50%");
        someFailedClassDetails.assertFailed()
        someFailedClassDetails.assertLinksTo("classes/org.gradle.failing.SomeIgnoredSomePassedSomeFailed.html");

        where:
        numThreads << [ 1, 4 ]
    }

    @Unroll
    def "generates report with class pages - #numThreads parallel thread(s)"() {
        given:
        report = reportWithMaxThreads(numThreads)
        def testTestResults = failingBuildResults()

        when:
        report.generateReport(testTestResults, reportDir)

        then:
        def passedClassFile = results(reportDir.file('classes/org.gradle.passing.Passed.html'))
        passedClassFile.assertHasTests(1)
        passedClassFile.assertHasFailures(0)
        passedClassFile.assertHasIgnored(0)
        passedClassFile.assertHasSuccessRate(100)
        passedClassFile.assertHasDuration("1.000s")
        passedClassFile.assertHasLinkTo('../index', 'all')
        passedClassFile.assertHasLinkTo('../packages/org.gradle.passing', 'org.gradle.passing')

        def passedTestDetails = passedClassFile.testDetails('passed')
        passedTestDetails.assertDuration("1.000s")
        passedTestDetails.assertPassed()

        def alsoPassedClassFile = results(reportDir.file('classes/org.gradle.passing.AlsoPassed.html'))
        alsoPassedClassFile.assertHasTests(1)
        alsoPassedClassFile.assertHasFailures(0)
        alsoPassedClassFile.assertHasIgnored(0)
        alsoPassedClassFile.assertHasSuccessRate(100)
        alsoPassedClassFile.assertHasDuration("1.000s")
        alsoPassedClassFile.assertHasLinkTo('../index', 'all')
        alsoPassedClassFile.assertHasLinkTo('../packages/org.gradle.passing', 'org.gradle.passing')
        alsoPassedClassFile.assertHasStandardOutput('this is\nstandard output')
        alsoPassedClassFile.assertHasStandardError('this is\nstandard error')

        def alsoPassedTestDetails = alsoPassedClassFile.testDetails('passedToo')
        alsoPassedTestDetails.assertDuration("1.000s")
        alsoPassedTestDetails.assertPassed()

        def someIgnoredClassFile = results(reportDir.file('classes/org.gradle.ignoring.SomeIgnoredSomePassed.html'))
        someIgnoredClassFile.assertHasTests(2)
        someIgnoredClassFile.assertHasFailures(0)
        someIgnoredClassFile.assertHasIgnored(1)
        someIgnoredClassFile.assertHasSuccessRate(100)
        someIgnoredClassFile.assertHasDuration("2.000s")
        someIgnoredClassFile.assertHasLinkTo('../index', 'all')
        someIgnoredClassFile.assertHasLinkTo('../packages/org.gradle.ignoring', 'org.gradle.ignoring')

        def passedInIgnoredTestDetails = someIgnoredClassFile.testDetails('passed')
        passedInIgnoredTestDetails.assertDuration("1.000s")
        passedInIgnoredTestDetails.assertPassed()

        def ignoredTestDetails = someIgnoredClassFile.testDetails('ignored')
        ignoredTestDetails.assertDuration("-") //is this right? it seems an ignored test may still have a duration?
        ignoredTestDetails.assertIgnored()

        def failingClassFile = results(reportDir.file('classes/org.gradle.failing.SomeIgnoredSomePassedSomeFailed.html'))
        failingClassFile.assertHasTests(3)
        failingClassFile.assertHasFailures(1)
        failingClassFile.assertHasIgnored(1)
        failingClassFile.assertHasSuccessRate(50)
        failingClassFile.assertHasDuration("3.000s")
        failingClassFile.assertHasLinkTo('../index', 'all')
        failingClassFile.assertHasLinkTo('../packages/org.gradle.failing', 'org.gradle.failing')

        def passedInFailingTestDetails = failingClassFile.testDetails('passed')
        passedInFailingTestDetails.assertDuration("1.000s")
        passedInFailingTestDetails.assertPassed()

        def ignoredInFailingTestDetails = failingClassFile.testDetails('ignored')
        ignoredInFailingTestDetails.assertDuration("-") //is this right? it seems an ignored test may still have a duration?
        ignoredInFailingTestDetails.assertIgnored()

        def failingTestDetails = failingClassFile.testDetails('failed')
        failingTestDetails.assertDuration("1.000s")
        failingTestDetails.assertFailed()

        failingClassFile.assertHasFailure('failed', 'something failed\n\nthis is the failure\nat someClass\n')

        where:
        numThreads << [ 1, 4 ]
    }

    @Unroll
    def "aggregate same tests run with different results - #numThreads parallel thread(s)"() {
        given:
        report = reportWithMaxThreads(numThreads)
        def firstTestResults = aggregatedBuildResultsRun1()
        def secondTestResults = aggregatedBuildResultsRun2()

        when:
        report.generateReport(new AggregateTestResultsProvider([firstTestResults, secondTestResults]), reportDir)

        then:
        def passedClassFile = results(reportDir.file('classes/org.gradle.aggregation.FooTest.html'))
        passedClassFile.assertHasTests(2)
        passedClassFile.allTestDetails('first').size() == 2
        passedClassFile.assertHasFailures(0)
        passedClassFile.assertHasIgnored(0)
        passedClassFile.assertHasSuccessRate(100)
        passedClassFile.assertHasLinkTo('../index', 'all')
        passedClassFile.assertHasLinkTo('../packages/org.gradle.aggregation', 'org.gradle.aggregation')

        def mixedClassFile = results(reportDir.file('classes/org.gradle.aggregation.BarTest.html'))
        mixedClassFile.assertHasTests(2)
        mixedClassFile.assertHasFailures(1)
        mixedClassFile.assertHasIgnored(0)
        mixedClassFile.assertHasSuccessRate(50)
        mixedClassFile.assertHasLinkTo('../index', 'all')
        mixedClassFile.assertHasLinkTo('../packages/org.gradle.aggregation', 'org.gradle.aggregation')

        def failingTestDetails = mixedClassFile.allTestDetails('second')
        failingTestDetails.any { it -> it.failed() }

        def failingPackageFile = results(reportDir.file('packages/org.gradle.aggregation.html'))
        failingPackageFile.assertHasFailedTest('../classes/org.gradle.aggregation.BarTest', 'second')

        mixedClassFile.assertHasFailure('second', 'something failed\n\nthis is the failure\nat someClass\n')

        where:
        numThreads << [ 1, 4 ]
    }

    @Unroll
    def "aggregate same tests different methods run with different results - #numThreads parallel thread(s)"() {
        given:
        report = reportWithMaxThreads(numThreads)
        def firstTestResults = aggregatedBuildResultsRun1()
        def secondTestResults = aggregatedBuildResultsRun2('Alternative')

        when:
        report.generateReport(new AggregateTestResultsProvider([firstTestResults, secondTestResults]), reportDir)

        then:
        def passedClassFile = results(reportDir.file('classes/org.gradle.aggregation.FooTest.html'))
        passedClassFile.assertHasTests(2)
        passedClassFile.testDetails('first').assertPassed()
        passedClassFile.testDetails('firstAlternative').assertPassed()
        passedClassFile.assertHasFailures(0)
        passedClassFile.assertHasIgnored(0)
        passedClassFile.assertHasSuccessRate(100)
        passedClassFile.assertHasLinkTo('../index', 'all')
        passedClassFile.assertHasLinkTo('../packages/org.gradle.aggregation', 'org.gradle.aggregation')

        def mixedClassFile = results(reportDir.file('classes/org.gradle.aggregation.BarTest.html'))
        mixedClassFile.assertHasTests(2)
        mixedClassFile.assertHasFailures(1)
        mixedClassFile.assertHasIgnored(0)
        mixedClassFile.assertHasSuccessRate(50)
        mixedClassFile.assertHasLinkTo('../index', 'all')
        mixedClassFile.assertHasLinkTo('../packages/org.gradle.aggregation', 'org.gradle.aggregation')

        def failingTestDetails = mixedClassFile.testDetails('secondAlternative')
        failingTestDetails.assertDuration("1.100s");
        failingTestDetails.assertFailed();

        def failingPackageFile = results(reportDir.file('packages/org.gradle.aggregation.html'))
        failingPackageFile.assertHasFailedTest('../classes/org.gradle.aggregation.BarTest', 'secondAlternative')

        mixedClassFile.assertHasFailure('secondAlternative', 'something failed\n\nthis is the failure\nat someClass\n')

        where:
        numThreads << [ 1, 4 ]
    }

    def reportsOnClassesInDefaultPackage() {
        given:
        report = reportWithMaxThreads(1)
        def testTestResults = buildResults {
            testClassResult("Test") {
                testcase("test1") {
                    duration = 0
                }
            }
        }
        when:
        report.generateReport(testTestResults, reportDir)

        then:
        def index = results(indexFile)
        index.assertHasLinkTo('packages/default-package', 'default-package')
        index.assertHasLinkTo('classes/Test', 'Test')

        def packageFile = results(reportDir.file('packages/default-package.html'))
        packageFile.assertHasLinkTo('../classes/Test', 'Test')
    }

    def escapesHtmlContentInReport() {
        given:
        report = reportWithMaxThreads(1)
        def testTestResults = buildResults {
            testClassResult("org.gradle.Test") {
                testcase("test1 < test2") {
                    failure("<a failure>", "<a failure>")

                    stdout "</html> & "
                    stderr "</div> & "
                }
            }
        }
        when:
        report.generateReport(testTestResults, reportDir)

        then:
        def testClassFile = results(reportDir.file('classes/org.gradle.Test.html'))
        testClassFile.assertHasTest('test1 < test2')
        testClassFile.assertHasFailure('test1 < test2', '<a failure>')
        testClassFile.assertHasStandardOutput('</html> & ')
        testClassFile.assertHasStandardError('</div> & ')
    }

    def encodesUnicodeCharactersInReport() {
        given:
        report = reportWithMaxThreads(1)
        def testTestResults = buildResults {
            testClassResult("org.gradle.Test") {
                testcase('\u0107') {
                    duration = 0
                    stdout "out:\u0256"
                    stderr "err:\u0102"
                }
            }
        }
        when:
        report.generateReport(testTestResults, reportDir)

        then:
        def testClassFile = results(reportDir.file('classes/org.gradle.Test.html'))
        testClassFile.assertHasTest('\u0107')
        testClassFile.assertHasStandardOutput('out:\u0256')
        testClassFile.assertHasStandardError('err:\u0102')
    }

    TestResultsProvider buildResults(Closure closure) {
        ConfigureUtil.configure(closure, new BuildableTestResultsProvider())
    }

    TestResultsProvider passingBuildResults() {
        buildResults {
            testClassResult("org.gradle.passing.Passed") {
                testcase("passed") {
                    duration = 1000;
                }
            }
            testClassResult("org.gradle.passing.subpackage.AlsoPassed") {
                testcase("passedToo") {
                    duration = 1000;
                    stdout "this is\nstandard output"
                    stderr "this is\nstandard error"
                }
            }
        }
    }

    TestResultsProvider failingBuildResults() {
        buildResults {
            testClassResult("org.gradle.passing.Passed") {
                testcase("passed") {
                    duration = 1000;
                }
            }
            testClassResult("org.gradle.passing.AlsoPassed") {
                testcase("passedToo") {
                    duration = 1000;
                    stdout "this is\nstandard output"
                    stderr "this is\nstandard error"
                }
            }
            testClassResult("org.gradle.ignoring.SomeIgnoredSomePassed") {
                testcase("passed") {
                    duration = 1000;
                }
                testcase("ignored") {
                    duration = 1000;
                    ignore()
                }
            }
            testClassResult("org.gradle.failing.SomeIgnoredSomePassedSomeFailed") {
                testcase("passed") {
                    duration = 1000;
                }
                testcase("ignored") {
                    duration = 1000;
                    ignore()
                }
                testcase("failed") {
                    duration = 1000;
                    failure("something failed", "this is the failure\nat someClass")
                }
            }
        }
    }

    TestResultsProvider aggregatedBuildResultsRun1() {
        buildResults {
            testClassResult("org.gradle.aggregation.FooTest") {
                testcase("first") {
                    duration = 1000;
                }
            }
            testClassResult("org.gradle.aggregation.BarTest") {
                testcase("second") {
                    duration = 1000;
                    stdout "this is\nstandard output"
                    stderr "this is\nstandard error"
                }
            }
        }
    }

    TestResultsProvider aggregatedBuildResultsRun2(methodNameSuffix = "") {
        buildResults {
            testClassResult("org.gradle.aggregation.FooTest") {
                testcase("first" + methodNameSuffix) {
                    duration = 1000;
                }
            }
            testClassResult("org.gradle.aggregation.BarTest") {
                testcase("second" + methodNameSuffix) {
                    duration = 1100;
                    stdout "failed on second run\nstandard output"
                    stderr "failed on second run\nstandard error"
                    failure("something failed", "this is the failure\nat someClass")
                }
            }
        }
    }

    def results(TestFile file) {
        return new HtmlTestResultsFixture(file)
    }

    def emptyResultSet() {
        _ * testResultProvider.visitClasses(_)
    }
}

<|MERGE_RESOLUTION|>--- conflicted
+++ resolved
@@ -51,11 +51,7 @@
         ParallelExecutionManager parallelExecutionManager = Mock(ParallelExecutionManager) { _ * getParallelismConfiguration() >> new DefaultParallelismConfiguration(false, numThreads)}
         buildOperationExecutor = new DefaultBuildOperationExecutor(
             Mock(BuildOperationListener), Mock(TimeProvider), new NoOpProgressLoggerFactory(),
-<<<<<<< HEAD
-            new DefaultBuildOperationQueueFactory(workerLeaseService), new DefaultExecutorFactory(), parallelExecutionManager)
-=======
-            new DefaultBuildOperationQueueFactory(workerLeaseService), new DefaultExecutorFactory(), Mock(ResourceLockCoordinationService), numThreads)
->>>>>>> 116b8b92
+            new DefaultBuildOperationQueueFactory(workerLeaseService), new DefaultExecutorFactory(), Mock(ResourceLockCoordinationService), parallelExecutionManager)
         return new DefaultTestReport(buildOperationExecutor)
     }
 
