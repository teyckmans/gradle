--- conflicted
+++ resolved
@@ -76,11 +76,7 @@
         outputContains("result = [b.jar.green, c.jar.green]")
     }
 
-<<<<<<< HEAD
     def "transform parameters are validated for input output annotations"() {
-=======
-    def "transform can receive file collection via parameter object"() {
->>>>>>> b882a926
         settingsFile << """
             include 'a', 'b', 'c'
         """
@@ -92,12 +88,7 @@
                         from.attribute(color, 'blue')
                         to.attribute(color, 'green')
                         parameters {
-<<<<<<< HEAD
                             extension = 'green'
-=======
-                            someFiles.from('a.txt')
-                            someFiles.from('b.txt')
->>>>>>> b882a926
                         }
                     }
                 }
@@ -112,7 +103,6 @@
             
             @TransformAction(MakeGreenAction)
             interface MakeGreen {
-<<<<<<< HEAD
                 String getExtension()
                 void setExtension(String value)
                 @OutputDirectory
@@ -121,9 +111,6 @@
                 @Input
                 String getMissingInput()
                 void setMissingInput(String missing)
-=======
-                ConfigurableFileCollection getSomeFiles()
->>>>>>> b882a926
             }
             
             abstract class MakeGreenAction extends ArtifactTransform {
@@ -131,13 +118,8 @@
                 abstract MakeGreen getConf()
                 
                 List<File> transform(File input) {
-<<<<<<< HEAD
                     println "processing \${input.name}"
                     def output = new File(outputDirectory, input.name + "." + conf.extension)
-=======
-                    println "processing \${input.name} using \${conf.someFiles*.name}"
-                    def output = new File(outputDirectory, input.name + ".green")
->>>>>>> b882a926
                     output.text = "ok"
                     return [output]
                 }
@@ -145,7 +127,6 @@
 """
 
         when:
-<<<<<<< HEAD
         fails(":a:resolve")
 
         then:
@@ -155,14 +136,60 @@
         failure.assertHasCause("Property 'extension' is not annotated with an input or output annotation.")
         failure.assertHasCause("Property 'outputDir' is annotated with an output annotation.")
         failure.assertHasCause("Property 'missingInput' does not have a value specified.")
-=======
+    }
+
+    def "transform can receive file collection via parameter object"() {
+        settingsFile << """
+                include 'a', 'b', 'c'
+            """
+        setupBuildWithColorAttributes()
+        buildFile << """
+                allprojects {
+                    dependencies {
+                        registerTransform(MakeGreen) {
+                            from.attribute(color, 'blue')
+                            to.attribute(color, 'green')
+                            parameters {
+                            someFiles.from('a.txt')
+                            someFiles.from('b.txt')
+                        }
+                    }
+                }
+            }
+            
+            project(':a') {
+                dependencies {
+                    implementation project(':b')
+                    implementation project(':c')
+                }
+            }
+            
+            @TransformAction(MakeGreenAction)
+            interface MakeGreen {
+                @Input
+                ConfigurableFileCollection getSomeFiles()
+            }
+            
+            abstract class MakeGreenAction extends ArtifactTransform {
+                @TransformParameters
+                abstract MakeGreen getConf()
+                
+                List<File> transform(File input) {
+                    println "processing \${input.name} using \${conf.someFiles*.name}"
+                    def output = new File(outputDirectory, input.name + ".green")
+                    output.text = "ok"
+                    return [output]
+                }
+            }
+"""
+
+        when:
         run(":a:resolve")
 
         then:
         outputContains("processing b.jar using [a.txt, b.txt]")
         outputContains("processing c.jar using [a.txt, b.txt]")
         outputContains("result = [b.jar.green, c.jar.green]")
->>>>>>> b882a926
     }
 
     @Unroll
