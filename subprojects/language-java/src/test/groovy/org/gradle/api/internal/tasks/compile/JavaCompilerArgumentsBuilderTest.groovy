--- conflicted
+++ resolved
@@ -323,8 +323,6 @@
         builder.noEmptySourcePath().build() == expected
     }
 
-<<<<<<< HEAD
-=======
     def "merges user-provided sourcepath arguments with sourcepath property"() {
         given:
         def file1 = new File('/libs/lib1.jar')
@@ -351,7 +349,6 @@
         builder.noEmptySourcePath().build() == expected
     }
 
->>>>>>> 198df03f
     String defaultEmptySourcePathRefFolder() {
         new File(spec.tempDir, JavaCompilerArgumentsBuilder.EMPTY_SOURCE_PATH_REF_DIR).absolutePath
     }
